--- conflicted
+++ resolved
@@ -679,14 +679,9 @@
 			SpireDiagnosticSink * diagSink = spCreateDiagnosticSink(spireCtx);
 			spSetCodeGenTarget(spireCtx, rendererApi->GetSpireTarget());
 			String spireShaderSrc(uberSpireShader);
-<<<<<<< HEAD
-			auto result = spCompileShaderFromSource(spireCtx, uberSpireShader, "ui_uber_shader");
-			if (spIsCompilationSucessful(result))
-=======
 			auto result = spCompileShaderFromSource(spireCtx, uberSpireShader, "ui_uber_shader", diagSink);
 			
 			if (!spDiagnosticSinkHasAnyErrors(diagSink))
->>>>>>> 516862b3
 			{
 				int len = 0;
 				auto vsSrc = (char*)spGetShaderStageSource(result, "UberUIShader", "vs", &len);
